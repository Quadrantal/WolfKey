from django.shortcuts import render, redirect, get_object_or_404
from django.contrib.auth import login, logout, authenticate 
from django.contrib.auth.forms import UserCreationForm, AuthenticationForm  
from django.contrib import messages 
from django.contrib.auth.decorators import login_required
from django.contrib.postgres.search import SearchVector, SearchQuery, SearchRank, TrigramSimilarity
from .models import Post, Solution, Comment, SolutionUpvote, SolutionDownvote, CommentUpvote, File, User, SavedPost, UserCourseHelp, UserCourseExperience, UserProfile, Course, Notification, UpdateAnnouncement, UserUpdateView
from .forms import PostForm, CommentForm, SolutionForm, TagForm, UserProfileForm, UserCourseExperienceForm, UserCourseHelpForm, CustomUserCreationForm
from django.http import HttpResponseForbidden, JsonResponse
from django.db.models import F, Case, When, IntegerField 
from django.views.decorators.csrf import csrf_exempt
from django.core.files.storage import FileSystemStorage
import logging
import json
from datetime import timezone
from datetime import timedelta
from django.contrib.auth.decorators import permission_required
from django.core.exceptions import PermissionDenied, ObjectDoesNotExist
from django.core.files.storage import default_storage
from django.core.files.base import ContentFile
from django.core.serializers.json import DjangoJSONEncoder
from django.utils.html import escape
from django.core.mail import send_mail
from django.conf import settings
from django.db.models import Q
from django.utils.html import strip_tags
from django.views.decorators.http import require_POST
import re
from .utils import process_post_preview, add_course_context

logger = logging.getLogger(__name__)

def acknowledge_update(request):
    try:
        data = json.loads(request.body)
        update_id = data.get('update_id')
        update = UpdateAnnouncement.objects.get(id=update_id)
        UserUpdateView.objects.get_or_create(
            user=request.user,
            update=update
        )
        return JsonResponse({'success': True})
    except UpdateAnnouncement.DoesNotExist:
        return JsonResponse({'success': False, 'error': 'Update not found'}, status=404)
    except Exception as e:
        return JsonResponse({'success': False, 'error': str(e)}, status=500)
    
def get_user_courses(user):
    """Get user's experienced and help-needed courses"""
    if not user.is_authenticated:
        return [], []
        
    experienced_courses = Course.objects.filter(
        id__in=UserCourseExperience.objects.filter(
            user=user
        ).values_list('course_id', flat=True)
    )
    
    help_needed_courses = Course.objects.filter(
        id__in=UserCourseHelp.objects.filter(
            user=user,
            active=True
        ).values_list('course_id', flat=True)
    )
    
    return experienced_courses, help_needed_courses

def for_you(request):
    if not request.user.is_authenticated:
        return redirect('login')
        
    experienced_courses, help_needed_courses = get_user_courses(request.user)

    # Get posts for both types of courses
    posts = Post.objects.filter(
        Q(courses__in=experienced_courses) | 
        Q(courses__in=help_needed_courses)
    ).distinct().order_by('-created_at')

    # Process posts
    for post in posts:
        post.preview_text = process_post_preview(post)
        add_course_context(post, experienced_courses, help_needed_courses)
        

    return render(request, 'forum/for_you.html', {
        'posts': posts,
        'experienced_courses': experienced_courses,
        'help_needed_courses': help_needed_courses,
    })

def all_posts(request):
    query = request.GET.get('q', '')
<<<<<<< HEAD
    tag_ids = request.GET.get('tags', '').split(',')
    tag_ids = [tag_id for tag_id in tag_ids if tag_id]
=======
>>>>>>> 63f522b3
    posts = Post.objects.all().order_by('-created_at')

    if query:
        search_query = SearchQuery(query)
        posts = posts.annotate(
            rank=SearchRank(F('search_vector'), search_query) + TrigramSimilarity('title', query)
        ).filter(rank__gte=0.3).order_by('-rank')

<<<<<<< HEAD
    if tag_ids:
        posts = posts.filter(tags__id__in=tag_ids).distinct()

    experienced_courses, help_needed_courses = get_user_courses(request.user)
    
    # Process posts
    for post in posts:
        post.preview_text = process_post_preview(post)
        add_course_context(post, experienced_courses, help_needed_courses)

    return render(request, 'forum/all_posts.html', {
        'posts': posts,
        'tags': Tag.objects.all().order_by('name'),
        'query': query,
        'selected_tags': tag_ids,
    })
=======
        
    for post in posts:
        if isinstance(post.content, dict) and 'blocks' in post.content:
            # Combine text from paragraph blocks
            paragraphs = []
            for block in post.content['blocks']:
                if block.get('type') == 'paragraph':
                    text = block.get('data', {}).get('text', '')
                    # Replace <br> tags with spaces
                    text = re.sub(r'<br\s*/?>', ' ', text)
                    text = re.sub(r'<i\s*/?>', ' ', text)
                    text = re.sub(r'<em\s*/?>', ' ', text)
                    # Strip remaining HTML tags
                    text = strip_tags(text)
                    # Remove extra whitespace
                    text = ' '.join(text.split())
                    if text:
                        paragraphs.append(text)
            post.preview_text = ' '.join(paragraphs)
        else:
            # Fallback for non-JSON content
            text = str(post.content)
            text = re.sub(r'<br\s*/?>', ' ', text)
            text = strip_tags(text)
            text = ' '.join(text.split())
            post.preview_text = text

    return render(request, 'forum/home.html', {'posts': posts, 'query': query})
>>>>>>> 63f522b3

def selective_quote_replace(content):
    """Helper function to selectively replace quotes while preserving inlineMath"""
    # First, preserve inlineMath quotes
    content = re.sub(r'data-tex="(.*?)"', r'data-tex=__INLINEMATH__\1__INLINEMATH__', content)
    
    # Do the regular quote replacements
    content = (content
        .replace('"', '\\"')  
        .replace("'", '"')        # Replace single quotes with double quotes
        .replace('data-tex="', 'data-tex=\\"')
        .replace('" style=', '\\" style=')
        .replace('style="', 'style=\\"')
        .replace('class="', 'class=\\"')
        .replace('" class=', '\\" class=')
        .replace('id="', 'id=\\"')
        .replace('" id=', '\\" id=')
        .replace(';">', ';\\">')
        .replace('" >', '\\">')
        .replace('"/>', '\\"/>')
        .replace('True', 'true')     # JavaScript booleans
        .replace('False', 'false')
        .replace('None', 'null')
        .replace('\n', '\\n')
        .replace('\r', '\\r')
        .replace('\t', '\\t')
        .strip())

    # Restore inlineMath quotes
    content = content.replace("__INLINEMATH__", "'inline-math'")

    return content

@login_required
def post_detail(request, post_id):
    post = get_object_or_404(Post, id=post_id)
    solutions = post.solutions.annotate(
        vote_score=F('upvotes') - F('downvotes')
    ).order_by(
        Case(
            When(id=post.accepted_solution_id, then=0),
            default=1,
            output_field=IntegerField(),
        ),
        '-vote_score',
        '-created_at'
    )
    solution_form = SolutionForm()
    comment_form = CommentForm()
    
    has_solution = Solution.objects.filter(post=post, author=request.user).exists()

    if request.method == 'POST':
        # print("check 1")
        if not request.user.is_authenticated: 
            return redirect('login')

        action = request.POST.get('action')
        
        if has_solution and action != 'delete_solution':
            return redirect('post_detail', post_id=post.id)
        
        # print(action)
        # Handle solution creation
        if action == 'create_solution':
            solution_form = SolutionForm(request.POST)
            if solution_form.is_valid():
                solution_json = request.POST.get('content')
                solution_data = json.loads(solution_json) if solution_json else {}
                solution = solution_form.save(commit=False)
                solution.content = solution_data
                solution.post = post
                solution.author = request.user
                solution.save()
                messages.success(request, 'Solution added successfully!')

            if solution.author != post.author:
                send_solution_notification(solution)

        # Handle solution editing
        elif action == 'edit_solution':
            solution_id = request.POST.get('solution_id')
            solution = get_object_or_404(Solution, id=solution_id, author=request.user)
            solution_form = SolutionForm(request.POST, instance=solution)
            if solution_form.is_valid():
                solution_json = request.POST.get('content')
                solution_data = json.loads(solution_json) if solution_json else {}
                solution = solution_form.save(commit=False)
                solution.content = solution_data
                solution.post = post
                solution.author = request.user
                solution.save()
                messages.success(request, 'Solution updated successfully!')

        # Handle solution deletion
        elif action == 'delete_solution':
            try:
                # print("hi")
                solution_id = request.POST.get('solution_id')
                solution = get_object_or_404(Solution, id=solution_id, author=request.user)
                solution.delete()
                messages.success(request, 'Solution deleted successfully!')
            except Exception as e:
                # print(e)

        # Handle comment creation or editing
        elif action in ['create_comment', 'edit_comment']:
            comment_form = CommentForm(request.POST)
            solution_id = request.POST.get('solution_id')
            solution = get_object_or_404(Solution, id=solution_id)

            if action == 'create_comment':
                if comment_form.is_valid():
                    comment = comment_form.save(commit=False)
                    comment.solution = solution
                    comment.author = request.user
                    comment.save()
                    messages.success(request, 'Comment added successfully!')

            elif action == 'edit_comment':
                comment_id = request.POST.get('comment_id')
                comment = get_object_or_404(Comment, id=comment_id, author=request.user)
                comment.content = comment_form.cleaned_data['content']
                comment.save()
                messages.success(request, 'Comment updated successfully!')

        # Handle comment deletion
        elif action == 'delete_comment':
            comment_id = request.POST.get('comment_id')
            comment = get_object_or_404(Comment, id=comment_id, author=request.user)
            comment.delete()
            messages.success(request, 'Comment deleted successfully!')

        return redirect('post_detail', post_id=post.id)

    # Process post content
    content_json = json.dumps(post.content, cls=DjangoJSONEncoder)
    
    processed_solutions = []
    for solution in solutions:
        # print("Solution: ", solution.content)
        try:
            solution_content = solution.content
            # If content is a string, convert to object
            # print(type(solution_content))
            if isinstance(solution_content, str):
                solution_content = selective_quote_replace(solution_content)
                print(f"Solution Content: f{solution_content}")
                solution_content = json.loads(solution_content)

            # print("Solution: ", solution_content)
                
            processed_solutions.append({
                'id': solution.id,
                'content': solution_content,  
                'author': f"{solution.author.first_name} {solution.author.last_name}",
                'created_at': solution.created_at.strftime("%Y-%m-%d %H:%M:%S"),
                'upvotes': solution.upvotes,
                'downvotes': solution.downvotes,
            })
        except Exception as e:
            logger.error(f"Error processing solution {solution.id}: {e}")
            processed_solutions.append({
                'id': solution.id,
                'content': {
                    "blocks": [{"type": "paragraph", "data": {"text": "Error loading solution content"}}]
                },
                'author': f"{solution.author.first_name} {solution.author.last_name}",
                'created_at': solution.created_at.strftime("%Y-%m-%d %H:%M:%S"),
                'upvotes': solution.upvotes,
                'downvotes': solution.downvotes,
            })
    # print("Author", post.author.get_full_name())
    context = {
        'post': post,
        'solutions': solutions,
        'content_json': content_json,
        'processed_solutions_json': json.dumps(processed_solutions),
        'courses': post.courses.all(),
        'has_solution': has_solution, 
    }

    # print(post.courses.all())
    return render(request, 'forum/post_detail.html', context)



@permission_required('forum.can_delete_posts', raise_exception=True)
def delete_post(request, post_id):
    # Only users with delete permission can access this view
    pass

def edit_post(request, post_id):
    post = get_object_or_404(Post, id=post_id)

    if request.method == 'POST':
        try:
            # Get the content from the form
            content = request.POST.get('content')
            if content:
                content = json.loads(content)
            
            # Update post
            post.content = content
            
            # Handle courses
            course_ids = request.POST.getlist('courses')
            if course_ids:
                post.courses.set(course_ids)
            
            post.save()
            messages.success(request, 'Post updated successfully!')
            return redirect('post_detail', post_id=post.id)
            
        except json.JSONDecodeError as e:
            messages.error(request, 'Invalid content format')
            logger.error(f"JSON decode error: {e}")
        except Exception as e:
            messages.error(request, 'Error updating post')
            logger.error(f"Error updating post: {e}")
        
        return redirect('edit_post', post_id=post.id)
    
    try:
        content = post.content
        if isinstance(content, str):
            content = json.loads(content)
            
        # Escape HTML in text content
        for block in content.get('blocks', []):
            if block.get('type') == 'paragraph':
                block['data']['text'] = escape(block['data']['text'])
        
        post_content = json.dumps(content)

        selected_courses = list(post.courses.values('id', 'name', 'code', 'category'))
        selected_courses_json = json.dumps(selected_courses)
    except Exception as e:
        post_content = json.dumps({
            "blocks": [{"type": "paragraph", "data": {"text": ""}}]
        })
        selected_courses_json = '[]'

    context = {
        'post': post,
        'action': 'Edit',
        'post_content': post_content,
        'selected_courses_json': selected_courses_json
    }

    # print(selected_courses_json)
    return render(request, 'forum/edit_post.html', context)

def register(request):
    if request.method == 'POST':
        form = CustomUserCreationForm(request.POST)
        # print(form)
        if form.is_valid():
            user = form.save()
            current_courses = request.POST.get('current_courses', '').split(',')
            experienced_courses = request.POST.get('experienced_courses', '').split(',')
            
            # print(current_courses)
            # print(experienced_courses)
            
            
            if len(experienced_courses) < 5:
                messages.error(request, 'You must select at least 5 experienced courses.')
                return render(request, 'forum/register.html', {
                    'form': form,
                    'courses': Course.objects.all().order_by('name'),
                    'form_errors': form.errors.as_json()  
                })
            if len(current_courses) < 3:
                messages.error(request, 'You must select at least 3 courses you need help with.')
                return render(request, 'forum/register.html', {
                    'form': form,
                    'courses': Course.objects.all().order_by('name'),
                    'form_errors': form.errors.as_json()  
            })
            
            # Add current courses as help needed
            for course_id in current_courses:
                UserCourseHelp.objects.create(
                    user=user,
                    course_id=course_id,
                    active=True
                )
                
            # Add experienced courses
            for course_id in experienced_courses:
                UserCourseExperience.objects.create(
                    user=user,
                    course_id=course_id
                )
            
            login(request, user)
            messages.success(request, 'Welcome to Student Forum!')
            return redirect('all_posts')
        else:
            print(form.errors)
            return render(request, 'forum/register.html', {
                'form': form,
                'courses': Course.objects.all().order_by('name'),
                'form_errors': form.errors.as_json()  
            })
    else:
        form = CustomUserCreationForm()
    
    courses = Course.objects.all().order_by('name')
    return render(request, 'forum/register.html', {
        'form': form,
        'courses': courses
    })

def login_view(request):
    if request.method == 'POST':
        form = AuthenticationForm(data=request.POST)
        if form.is_valid():
            user = form.get_user()
            login(request, user)
            messages.success(request, 'You are now logged in!')
            return redirect('for_you')
        else:
            school_email = request.POST.get('username')  # AuthenticationForm uses 'username' field
            try:
                user = User.objects.get(school_email=school_email)
                # print(f"User exists: {user.school_email}, is_active: {user.is_active}")
            except User.DoesNotExist:
                # print(f"No user with email: {school_email}")
                pass
    else:
        form = AuthenticationForm()
    return render(request, 'forum/login.html', {'form': form})

def logout_view(request):
    logout(request)
    messages.success(request, 'You have been logged out.')
    return redirect('all_posts')

@login_required
def create_post(request):
    if request.method == 'POST':
        # print("Enter 1")
        print(f"POST data: {request.POST}")
        print(f"FILES: {request.FILES}")
        
        form = PostForm(request.POST)
        # print(f"Form data: {form.data}")
        print(f"Form is valid: {form.is_valid()}")
        if not form.is_valid():
            print(f"Form errors: {form.errors}")
        
        if form.is_valid():
            # print("Enter 2")
            try:
                # Create and save the post first
                post = form.save(commit=False)
                post.author = request.user
                
                # Handle content
                content_json = request.POST.get('content')
                print(f"Content JSON: {content_json}")
                content_data = json.loads(content_json) if content_json else {}
                post.content = content_data
                
                # Save post to generate ID
                post.save()
                
                # Handle courses from the form
                course_ids = request.POST.getlist('courses')
                print(f"Course IDs: {course_ids}")
                if course_ids:
                    courses = Course.objects.filter(id__in=course_ids)
                    post.courses.set(courses)
                    print(f"Added courses: {list(courses.values_list('id', 'name'))}")

                    send_course_notifications(post, courses)
                
                return redirect(post.get_absolute_url())
                
            except Exception as e:
                print(f"Error creating post: {str(e)}")
                messages.error(request, f"Error creating post: {str(e)}")
                return redirect('create_post')
        else:
            messages.error(request, f"Form validation failed: {form.errors}")
    else:
        form = PostForm()

    return render(request, 'forum/post_form.html', {'form': form, 'action': 'Create'})

def upload_image(request):
    if request.method == 'POST' and request.FILES.get('image'):
        image = request.FILES['image']
        # Optionally, process the image before saving (e.g., resize, convert formats)
        
        # Save the image in your static or media directory
        filename = default_storage.save('uploads/' + image.name, ContentFile(image.read()))
        
        # Return the URL of the uploaded image
        image_url = default_storage.url(filename)
        
        return JsonResponse({'success': 1, 'file': {'url': image_url}})
    else:
        return JsonResponse({'error': 'No image uploaded'}, status=400)
    

@login_required
def delete_post(request, post_id):
    post = get_object_or_404(Post, id=post_id)
    
    if post.author != request.user:
        return HttpResponseForbidden("You cannot delete this post")
        
    if request.method == 'POST':
        post.delete()
        messages.success(request, 'Post deleted successfully!')
        return redirect('all_posts')
        
    return render(request, 'forum/delete_confirm.html', {'post': post})

@login_required
def upvote_solution(request, solution_id):
    solution = get_object_or_404(Solution, id=solution_id)
    if SolutionDownvote.objects.filter(solution=solution, user=request.user).exists():
        SolutionDownvote.objects.filter(solution=solution, user=request.user).delete()
        solution.downvotes -= 1
    elif not SolutionUpvote.objects.filter(solution=solution, user=request.user).exists():
        SolutionUpvote.objects.create(solution=solution, user=request.user)
        solution.upvotes += 1
    else:
        return JsonResponse({'success': False, 'message': 'You have already upvoted this solution.'}, status=400)
    
    solution.save()
    return JsonResponse({'success': True, 'upvotes': solution.upvotes, 'downvotes': solution.downvotes, 'vote_state': 'upvoted' if SolutionUpvote.objects.filter(solution=solution, user=request.user).exists() else 'downvoted' if SolutionDownvote.objects.filter(solution=solution, user=request.user).exists() else 'none'})


@login_required
def downvote_solution(request, solution_id):
    solution = get_object_or_404(Solution, id=solution_id)
    if SolutionUpvote.objects.filter(solution=solution, user=request.user).exists():
        SolutionUpvote.objects.filter(solution=solution, user=request.user).delete()
        solution.upvotes -= 1
    elif not SolutionDownvote.objects.filter(solution=solution, user=request.user).exists():
        SolutionDownvote.objects.create(solution=solution, user=request.user)
        solution.downvotes += 1
    else:
        return JsonResponse({'success': False, 'message': 'You have already downvoted this solution.'}, status=400)
    
    solution.save()
    return JsonResponse({'success': True, 'upvotes': solution.upvotes, 'downvotes': solution.downvotes, 'vote_state': 'upvoted' if SolutionUpvote.objects.filter(solution=solution, user=request.user).exists() else 'downvoted' if SolutionDownvote.objects.filter(solution=solution, user=request.user).exists() else 'none'})

@login_required
def upvote_comment(request, comment_id):
    comment = get_object_or_404(Comment, id=comment_id)
    if not CommentUpvote.objects.filter(comment=comment, user=request.user).exists():
        CommentUpvote.objects.create(comment=comment, user=request.user)
        comment.upvotes += 1
        comment.save()
        messages.success(request, 'Comment upvoted successfully!')
    else:
        messages.warning(request, 'You have already upvoted this comment.')
    return redirect('post_detail', post_id=comment.solution.post.id)


<<<<<<< HEAD
@login_required
def create_tag(request):
    if request.method == 'POST':
        form = TagForm(request.POST)
        if form.is_valid():
            form.save()
            messages.success(request, 'Tag created successfully!')
            return redirect('all_posts')
    else:
        form = TagForm()
    return render(request, 'forum/tag_form.html', {'form': form})


=======
>>>>>>> 63f522b3
def search_posts(request):
    query = request.GET.get('q', '')
    posts = Post.objects.all().order_by('-created_at')

    if query:
        search_query = SearchQuery(query)
        posts = posts.annotate(
            rank=SearchRank(F('search_vector'), search_query) + TrigramSimilarity('title', query)
        ).filter(rank__gte=0.3).order_by('-rank')


    results = []
    for post in posts:
        results.append({
            'id': post.id,
            'title': post.title,
            'content': post.content[:100],  # Truncate content for preview
            'url': post.get_absolute_url(),
            'author': post.author.username,
            'created_at': post.created_at,
        })

    return JsonResponse({'results': results, 'query': query})

def search_results_new_page(request):
    # print("Enters view")
    query = request.GET.get('q', '')
    posts = Post.objects.all().order_by('-created_at')

    if query:
        if query:
            search_query = SearchQuery(query)
            posts = posts.annotate(
                rank=SearchRank(F('search_vector'), search_query) + TrigramSimilarity('title', query)
            ).filter(rank__gte=0.3).order_by('-rank')


        return render(request, 'forum/search_results.html', {
                'posts': posts,
                'query': query
            })

    return redirect('all_posts')



@login_required
def profile_view(request, username):
    profile_user = get_object_or_404(User, username=username)
    recent_posts = Post.objects.filter(author=profile_user).order_by('-created_at')[:5]
    posts_count = Post.objects.filter(author=profile_user).count()
    solutions_count = Solution.objects.filter(author=profile_user).count()
    
    context = {
        'profile_user': profile_user,
        'recent_posts': recent_posts,
        'posts_count': posts_count,
        'solutions_count': solutions_count,
        'experience_form': UserCourseExperienceForm(user=profile_user),
        'help_form': UserCourseHelpForm(user=profile_user),
        'experienced_courses': UserCourseExperience.objects.filter(user=profile_user),
        'help_needed_courses': UserCourseHelp.objects.filter(user=profile_user, active=True),
    }
    return render(request, 'forum/profile.html', context)

@login_required
def edit_profile(request):
    try:
        profile = request.user.userprofile
    except ObjectDoesNotExist:
        profile = UserProfile.objects.create(user=request.user)

    if request.method == 'POST':
        form = UserProfileForm(request.POST, request.FILES, instance=profile)
        if form.is_valid():
            form.save()
            messages.success(request, 'Profile updated successfully!')
            return redirect('profile', username=request.user.username)
    else:
        form = UserProfileForm(instance=profile)
    
    return render(request, 'forum/edit_profile.html', {'form': form})

@login_required
def my_profile(request):
    return redirect('profile', username=request.user.username)

@login_required
def save_post(request, post_id):
    post = get_object_or_404(Post, id=post_id)
    SavedPost.objects.get_or_create(user=request.user, post=post)
    return redirect('post_detail', post_id=post.id)

@login_required
def unsave_post(request, post_id):
    post = get_object_or_404(Post, id=post_id)
    SavedPost.objects.filter(user=request.user, post=post).delete()
    return redirect('post_detail', post_id=post.id)

@login_required
def saved_posts(request):
    posts = Post.objects.filter(saves__user=request.user)
    return render(request, 'forum/saved_posts.html', {'posts': posts})

@login_required
def my_posts(request):
    posts = Post.objects.filter(author = request.user)
    return render(request,'forum/my_posts.html', {'posts': posts})

@login_required
def add_experience(request):
    if request.method == 'POST':
        form = UserCourseExperienceForm(request.POST, user=request.user) 
        if form.is_valid():
            experience = form.save(commit=False)
            experience.user = request.user
            experience.save()
            messages.success(request, 'Course experience added successfully!')
    return redirect('profile', username=request.user.username) 

@login_required
def add_help_request(request):
    if request.method == 'POST':
        form = UserCourseHelpForm(request.POST, user=request.user)  
        if form.is_valid():
            help_request = form.save(commit=False)
            help_request.user = request.user
            help_request.save()
            messages.success(request, 'Help request added successfully!')
    return redirect('profile', username=request.user.username) 

@login_required
def remove_experience(request, experience_id):
    try:
        experience = get_object_or_404(UserCourseExperience, 
                                     id=experience_id, 
                                     user=request.user)
        if request.method == 'POST':
            experience.delete()
            messages.success(request, 'Course experience removed successfully!')
    except UserCourseExperience.DoesNotExist:
        messages.error(request, 'Course experience not found.')
    except Exception as e:
        messages.error(request, f'Error removing course experience: {str(e)}')
    
    return redirect('profile', username=request.user.username)

@login_required
def remove_help_request(request, help_id):
    help_request = get_object_or_404(UserCourseHelp, id=help_id, user=request.user)
    if request.method == 'POST':
        help_request.delete()
        messages.success(request, 'Help request removed successfully!')
    return redirect('profile', username=request.user.username)

def course_search(request):
    query = request.GET.get('q', '')
    courses = Course.objects.filter(
        name__icontains=query
    ) if query else Course.objects.all()
    
    data = [{
        "id": course.id,
        "name": course.name,
        "code": course.code,
        "category": course.category
    } for course in courses[:10]] 
    
    return JsonResponse(data, safe=False)

def send_course_notifications(post, courses):
    experienced_users = UserCourseExperience.objects.filter(
        course__in=courses
    ).select_related('user').distinct('user')
    
    # experienced_users = experienced_users.exclude(user=post.author) 
    
    for exp_user in experienced_users:
        # Create in-site notification
        Notification.objects.create(
            recipient=exp_user.user,
            sender=post.author,
            notification_type='post',
            post=post,
            message=f'New post in {", ".join(c.name for c in courses)}: {post.title}'
        )
        
        # Send email notification
        subject = f'New post in your experienced course: {post.title}'
        message = f"""
        Hello {exp_user.user.get_full_name()},
        
        A new post has been created in a course you have experience in:
        
        Title: {post.title}
        Course(s): {', '.join(c.name for c in courses)}
        
        You can view the post here:
        {settings.SITE_URL}{post.get_absolute_url()}
        
        Best regards,
        School Forum Team
        """
        
        try:
            send_mail(
                subject,
                message,
                settings.DEFAULT_FROM_EMAIL,
                [exp_user.user.personal_email],
                fail_silently=False,
            )
            print("Sent mail")
            print(subject)
            print(message)
            print(settings.DEFAULT_FROM_EMAIL)
            print([exp_user.user.personal_email])
        except Exception as e:
            print(f"Failed to send notification email to {exp_user.user.personal_email}: {e}")

def send_solution_notification(solution):
    post = solution.post
    author = post.author
    
    # Create in-site notification
    Notification.objects.create(
        recipient=author,
        sender=solution.author,
        notification_type='solution',
        post=post,
        solution=solution,
        message=f'New solution to your question: {post.title}'
    )
    
    # Send email notification
    subject = f'New solution to your question: {post.title}'
    message = f"""
    Hello {author.get_full_name()},
    
    A new solution has been posted to your question:
    
    Post: {post.title}
    Solution by: {solution.author.get_full_name()}
    
    You can view the solution here:
    {settings.SITE_URL}{post.get_absolute_url()}
    
    Best regards,
    School Forum Team
    """
    
    try:
        send_mail(
            subject,
            message,
            settings.DEFAULT_FROM_EMAIL,
            [author.personal_email],
            fail_silently=False,
        )
        print("Sent mail")
    except Exception as e:
        logger.error(f"Failed to send solution notification email to {author.personal_email}: {e}")

@login_required
def all_notifications(request):
    notifications = request.user.notifications.all()
    return render(request, 'forum/notifications.html', {'notifications': notifications})

@login_required
def mark_notification_read(request, notification_id):
    notification = get_object_or_404(Notification, id=notification_id, recipient=request.user)
    notification.is_read = True
    notification.save()
    
    if notification.post:
        return redirect('post_detail', post_id=notification.post.id)
    return redirect('all_notifications')

@login_required
def accept_solution(request, solution_id):
    solution = get_object_or_404(Solution, id=solution_id)
    post = solution.post
    
    # Only post author can accept solutions
    if request.user != post.author:
        return HttpResponseForbidden("Only the post author can accept solutions")
    
    if post.accepted_solution == solution:
        # Unaccept the solution
        post.accepted_solution = None
        post.save()
        messages.success(request, 'Solution unmarked as accepted.')
    else:
        if post.accepted_solution:
            # Unaccept the previous solution
            post.accepted_solution = None
            post.save()
            messages.info(request, 'Previous accepted solution has been unmarked.')
        # Accept the solution
        post.accepted_solution = solution
        post.save()
        messages.success(request, 'Solution marked as accepted!')
        
    return redirect('post_detail', post_id=post.id)<|MERGE_RESOLUTION|>--- conflicted
+++ resolved
@@ -91,11 +91,6 @@
 
 def all_posts(request):
     query = request.GET.get('q', '')
-<<<<<<< HEAD
-    tag_ids = request.GET.get('tags', '').split(',')
-    tag_ids = [tag_id for tag_id in tag_ids if tag_id]
-=======
->>>>>>> 63f522b3
     posts = Post.objects.all().order_by('-created_at')
 
     if query:
@@ -104,9 +99,6 @@
             rank=SearchRank(F('search_vector'), search_query) + TrigramSimilarity('title', query)
         ).filter(rank__gte=0.3).order_by('-rank')
 
-<<<<<<< HEAD
-    if tag_ids:
-        posts = posts.filter(tags__id__in=tag_ids).distinct()
 
     experienced_courses, help_needed_courses = get_user_courses(request.user)
     
@@ -117,40 +109,8 @@
 
     return render(request, 'forum/all_posts.html', {
         'posts': posts,
-        'tags': Tag.objects.all().order_by('name'),
         'query': query,
-        'selected_tags': tag_ids,
     })
-=======
-        
-    for post in posts:
-        if isinstance(post.content, dict) and 'blocks' in post.content:
-            # Combine text from paragraph blocks
-            paragraphs = []
-            for block in post.content['blocks']:
-                if block.get('type') == 'paragraph':
-                    text = block.get('data', {}).get('text', '')
-                    # Replace <br> tags with spaces
-                    text = re.sub(r'<br\s*/?>', ' ', text)
-                    text = re.sub(r'<i\s*/?>', ' ', text)
-                    text = re.sub(r'<em\s*/?>', ' ', text)
-                    # Strip remaining HTML tags
-                    text = strip_tags(text)
-                    # Remove extra whitespace
-                    text = ' '.join(text.split())
-                    if text:
-                        paragraphs.append(text)
-            post.preview_text = ' '.join(paragraphs)
-        else:
-            # Fallback for non-JSON content
-            text = str(post.content)
-            text = re.sub(r'<br\s*/?>', ' ', text)
-            text = strip_tags(text)
-            text = ' '.join(text.split())
-            post.preview_text = text
-
-    return render(request, 'forum/home.html', {'posts': posts, 'query': query})
->>>>>>> 63f522b3
 
 def selective_quote_replace(content):
     """Helper function to selectively replace quotes while preserving inlineMath"""
@@ -616,23 +576,6 @@
         messages.warning(request, 'You have already upvoted this comment.')
     return redirect('post_detail', post_id=comment.solution.post.id)
 
-
-<<<<<<< HEAD
-@login_required
-def create_tag(request):
-    if request.method == 'POST':
-        form = TagForm(request.POST)
-        if form.is_valid():
-            form.save()
-            messages.success(request, 'Tag created successfully!')
-            return redirect('all_posts')
-    else:
-        form = TagForm()
-    return render(request, 'forum/tag_form.html', {'form': form})
-
-
-=======
->>>>>>> 63f522b3
 def search_posts(request):
     query = request.GET.get('q', '')
     posts = Post.objects.all().order_by('-created_at')
